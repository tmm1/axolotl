"""Flash attention monkey patch for llama model"""

# copied from https://github.com/lm-sys/FastChat/blob/main/fastchat/train/llama_flash_attn_monkey_patch.py

import logging
import warnings
from functools import partial
from typing import List, Optional, Tuple, Union

import torch
import torch.nn.functional as F
import transformers
from einops import rearrange
from flash_attn.bert_padding import pad_input, unpad_input
from transformers.modeling_outputs import BaseModelOutputWithPast
from transformers.models.llama.modeling_llama import (
    LlamaDecoderLayer as OriginalLlamaDecoderLayer,
)
from transformers.models.llama.modeling_llama import apply_rotary_pos_emb, repeat_kv

from axolotl.monkeypatch.utils import get_cu_seqlens_from_pos_ids

try:
    from flash_attn.flash_attn_interface import (  # pylint: disable=ungrouped-imports
        flash_attn_kvpacked_func,
        flash_attn_varlen_kvpacked_func,
        flash_attn_varlen_qkvpacked_func,
    )
except ImportError:
    from flash_attn.flash_attn_interface import (
        flash_attn_unpadded_kvpacked_func as flash_attn_varlen_kvpacked_func,
    )
    from flash_attn.flash_attn_interface import (
        flash_attn_unpadded_qkvpacked_func as flash_attn_varlen_qkvpacked_func,
    )


LOG = logging.getLogger("axolotl")


def replace_llama_attn_with_flash_attn(packed: Optional[bool] = False):
    transformers.models.llama.modeling_llama.LlamaModel._prepare_decoder_attention_mask = (  # pylint: disable=protected-access
        _prepare_decoder_attention_mask
    )
    transformers.models.llama.modeling_llama.LlamaAttention.forward = flashattn_forward
    if packed:
        transformers.models.llama.modeling_llama.LlamaDecoderLayer = LlamaDecoderLayer
        transformers.models.llama.modeling_llama.LlamaModel.forward = (
            llama_model_forward
        )

    try:
        from flash_attn.losses.cross_entropy import CrossEntropyLoss

        LOG.info("patching with flash_attn.losses.cross_entropy")
        transformers.models.llama.modeling_llama.CrossEntropyLoss = partial(
            CrossEntropyLoss, inplace_backward=True
        )
    except ImportError:
<<<<<<< HEAD
        pass
=======
        LOG.info(
            "optimized flash-attention CrossEntropyLoss not found (run `pip install 'git+https://github.com/Dao-AILab/flash-attention.git#egg=xentropy_cuda_lib&subdirectory=csrc/xentropy'`)"
        )
>>>>>>> 72a6fe1c

    try:
        from flash_attn.ops.rms_norm import RMSNorm

        LOG.info("patching with flash_attn.ops.rms_norm")

        class LlamaRMSNorm(RMSNorm):
            """Patched LLamaRMSNorm"""

            def __init__(self, hidden_size, eps=1e-6):
                super().__init__(hidden_size, eps=eps)

        transformers.models.llama.modeling_llama.LlamaRMSNorm = LlamaRMSNorm
    except ImportError:
<<<<<<< HEAD
        pass
=======
        LOG.info(
            "optimized flash-attention RMSNorm not found (run `pip install 'git+https://github.com/Dao-AILab/flash-attention.git#egg=dropout_layer_norm&subdirectory=csrc/layer_norm'`)"
        )
>>>>>>> 72a6fe1c


# Disable the transformation of the attention mask in LlamaModel as the flash attention
# requires the attention mask to be the same as the key_padding_mask
def _prepare_decoder_attention_mask(
    self,
    attention_mask,
    input_shape,
    inputs_embeds,
    past_key_values_length,
):  # pylint: disable=unused-argument
    # [bsz, seq_len]
    return attention_mask


def flashattn_forward(
    self,
    hidden_states: torch.Tensor,
    attention_mask: Optional[torch.Tensor] = None,
    position_ids: Optional[torch.Tensor] = None,
    past_key_value: Optional[Tuple[torch.Tensor]] = None,
    output_attentions: bool = False,
    use_cache: bool = False,
    cu_seqlens: Optional[torch.Tensor] = None,
    max_seqlen: Optional[torch.Tensor] = None,
) -> Tuple[torch.Tensor, Optional[torch.Tensor], Optional[Tuple[torch.Tensor]]]:
    """Input shape: Batch x Time x Channel

    attention_mask: [bsz, q_len]
    """
    # pylint: disable=duplicate-code
    bsz, q_len, _ = hidden_states.size()

    if not hasattr(self, "pretraining_tp"):
        self.pretraining_tp = 1

    if self.pretraining_tp > 1:
        key_value_slicing = (
            self.num_key_value_heads * self.head_dim
        ) // self.pretraining_tp
        query_slices = self.q_proj.weight.split(
            (self.num_heads * self.head_dim) // self.pretraining_tp, dim=0
        )
        key_slices = self.k_proj.weight.split(key_value_slicing, dim=0)
        value_slices = self.v_proj.weight.split(key_value_slicing, dim=0)

        query_states = [
            F.linear(hidden_states, query_slices[i]) for i in range(self.pretraining_tp)
        ]
        query_states = torch.cat(query_states, dim=-1)

        key_states = [
            F.linear(hidden_states, key_slices[i]) for i in range(self.pretraining_tp)
        ]
        key_states = torch.cat(key_states, dim=-1)

        value_states = [
            F.linear(hidden_states, value_slices[i]) for i in range(self.pretraining_tp)
        ]
        value_states = torch.cat(value_states, dim=-1)

    else:
        query_states = self.q_proj(hidden_states)
        key_states = self.k_proj(hidden_states)
        value_states = self.v_proj(hidden_states)

    query_states = query_states.view(
        bsz, q_len, self.num_heads, self.head_dim
    ).transpose(1, 2)
    key_states = key_states.view(
        bsz, q_len, self.num_key_value_heads, self.head_dim
    ).transpose(1, 2)
    value_states = value_states.view(
        bsz, q_len, self.num_key_value_heads, self.head_dim
    ).transpose(1, 2)
    # [bsz, q_len, nh, hd]
    # [bsz, nh, q_len, hd]

    kv_seq_len = key_states.shape[-2]
    if past_key_value is not None:
        kv_seq_len += past_key_value[0].shape[-2]

    cos, sin = self.rotary_emb(value_states, seq_len=kv_seq_len)
    query_states, key_states = apply_rotary_pos_emb(
        query_states, key_states, cos, sin, position_ids
    )
    # [bsz, nh, t, hd]

    if past_key_value is not None:
        # reuse k, v, self_attention
        key_states = torch.cat([past_key_value[0], key_states], dim=2)
        value_states = torch.cat([past_key_value[1], value_states], dim=2)

    past_key_value = (key_states, value_states) if use_cache else None

    # repeat k/v heads if n_kv_heads < n_heads
    key_states = repeat_kv(key_states, self.num_key_value_groups)
    value_states = repeat_kv(value_states, self.num_key_value_groups)

    if output_attentions:
        warnings.warn(
            "Output attentions is not supported for patched `LlamaAttention`, returning `None` instead."
        )

    #
    # flash-attn v2 start
    #

    if self.training:
        # during training q,k,v always have same seqlen
        assert key_states.shape == query_states.shape
        is_causal = True
    else:
        # turn off FA causal mask after first inference autoregressive iteration
        # only on first autoregressive step q,k,v have same seqlen
        is_causal = key_states.shape == query_states.shape

    if cu_seqlens is not None and max_seqlen is not None:
        # special handling using sample packing
        qkv = torch.stack(
            [query_states, key_states, value_states], dim=2
        )  # [bsz, nh, 3, q_len, hd]
        qkv = qkv.transpose(1, 3)  # [bsz, q_len, 3, nh, hd]
        qkv = rearrange(qkv, "b s ... -> (b s) ...")

        output = flash_attn_varlen_qkvpacked_func(
            qkv, cu_seqlens, max_seqlen, 0.0, softmax_scale=None, causal=True
        )
        output = rearrange(output, "(b s) ... -> b s ...", b=bsz)
    elif query_states.shape == key_states.shape:
        query_states = query_states.transpose(1, 2)
        key_states = key_states.transpose(1, 2)
        value_states = value_states.transpose(1, 2)
        qkv_unpad, cu_seqlens_q, max_seqlen_q, _, output_pad_fn = generate_qkv(
            query_states,
            key_states,
            value_states,
            qkvpacked=True,
            # We have disabled _prepare_decoder_attention_mask in LlamaModel
            # the attention_mask should be the same as the key_padding_mask
            key_padding_mask=attention_mask,
            query_padding_mask=attention_mask[:, -query_states.size(1) :]
            if attention_mask is not None
            else None,
        )
        output_unpad = flash_attn_varlen_qkvpacked_func(
            qkv_unpad,
            cu_seqlens_q,
            max_seqlen_q,
            0.0,
            softmax_scale=None,
            causal=is_causal,
        )
        output = output_pad_fn(output_unpad)
    else:
        query_states = query_states.transpose(1, 2)
        key_states = key_states.transpose(1, 2)
        value_states = value_states.transpose(1, 2)
        if attention_mask is None or attention_mask.all().item():
            output = flash_attn_kvpacked_func(
                query_states,
                torch.stack([key_states, value_states], 2),
                causal=is_causal,
            )
        else:
            (  # pylint: disable=unbalanced-tuple-unpacking
                q_unpad,
                kv_unpad,
                cu_seqlens_q,
                cu_seqlens_k,
                max_seqlen_q,
                max_seqlen_k,
                _,
                _,
                output_pad_fn,
            ) = generate_qkv(
                query_states,
                key_states,
                value_states,
                kvpacked=True,
                key_padding_mask=attention_mask,
                query_padding_mask=attention_mask[:, -query_states.size(1) :]
                if attention_mask is not None
                else None,
            )
            output_unpad = flash_attn_varlen_kvpacked_func(
                q_unpad,
                kv_unpad,
                cu_seqlens_q,
                cu_seqlens_k,
                max_seqlen_q,
                max_seqlen_k,
                0.0,
                softmax_scale=None,
                causal=is_causal,
            )
            output = output_pad_fn(output_unpad)

    attn_output = output
    if attn_output.size() != (bsz, q_len, self.num_heads, self.head_dim):
        raise ValueError(
            f"`attn_output` should be of size {(bsz, q_len, self.num_heads, self.head_dim)}, but is"
            f" {attn_output.size()}"
        )
    attn_output = rearrange(attn_output, "b s h d -> b s (h d)")

    #
    # flash-attn v2 end
    #

    if self.pretraining_tp > 1:
        attn_output = attn_output.split(self.hidden_size // self.pretraining_tp, dim=2)
        o_proj_slices = self.o_proj.weight.split(
            self.hidden_size // self.pretraining_tp, dim=1
        )
        attn_output = sum(
            F.linear(attn_output[i], o_proj_slices[i])
            for i in range(self.pretraining_tp)
        )
    else:
        attn_output = self.o_proj(attn_output)

    return attn_output, None, past_key_value


# based on https://github.com/Dao-AILab/flash-attention/blob/364a5b/tests/test_flash_attn.py#L38
def generate_qkv(
    q,
    k,
    v,
    query_padding_mask=None,
    key_padding_mask=None,
    kvpacked=False,
    qkvpacked=False,
):  # pylint: disable=invalid-name,unnecessary-lambda-assignment
    """
    Arguments:
        q: (batch_size, seqlen_q, nheads, d)
        k: (batch_size, seqlen_k, nheads_k, d)
        v: (batch_size, seqlen_k, nheads_k, d)
        query_padding_mask: (batch_size, seqlen), bool
        key_padding_mask: (batch_size, seqlen), bool
    """
    assert not (kvpacked and qkvpacked)
    batch_size, seqlen_q, nheads, d = q.shape
    _, seqlen_k, nheads_k, _ = k.shape
    assert k.shape == (batch_size, seqlen_k, nheads_k, d)
    assert v.shape == (batch_size, seqlen_k, nheads_k, d)

    if query_padding_mask is not None:
        q_unpad, indices_q, cu_seqlens_q, max_seqlen_q = unpad_input(
            q, query_padding_mask
        )

        output_pad_fn = lambda output_unpad: pad_input(  # noqa: E731
            output_unpad, indices_q, batch_size, seqlen_q
        )

    else:
        q_unpad = rearrange(q, "b s h d -> (b s) h d")
        cu_seqlens_q = torch.arange(
            0,
            (batch_size + 1) * seqlen_q,
            step=seqlen_q,
            dtype=torch.int32,
            device=q_unpad.device,
        )
        max_seqlen_q = seqlen_q

        output_pad_fn = lambda output_unpad: rearrange(  # noqa: E731
            output_unpad, "(b s) h d -> b s h d", b=batch_size
        )

    if key_padding_mask is not None:
        k_unpad, _, cu_seqlens_k, max_seqlen_k = unpad_input(k, key_padding_mask)
        v_unpad, _, _, _ = unpad_input(v, key_padding_mask)
    else:
        k_unpad = rearrange(k, "b s h d -> (b s) h d")
        v_unpad = rearrange(v, "b s h d -> (b s) h d")
        cu_seqlens_k = torch.arange(
            0,
            (batch_size + 1) * seqlen_k,
            step=seqlen_k,
            dtype=torch.int32,
            device=k_unpad.device,
        )
        max_seqlen_k = seqlen_k

    if qkvpacked:
        assert nheads == nheads_k
        qkv_unpad = torch.stack([q_unpad, k_unpad, v_unpad], dim=1)
        qkv = torch.stack([q, k, v], dim=2)
        return (qkv_unpad, cu_seqlens_q, max_seqlen_q, qkv, output_pad_fn)

    if kvpacked:
        kv_unpad = torch.stack([k_unpad, v_unpad], dim=1)
        kv = torch.stack([k, v], dim=2)
        return (
            q_unpad,
            kv_unpad,
            cu_seqlens_q,
            cu_seqlens_k,
            max_seqlen_q,
            max_seqlen_k,
            q,
            kv,
            output_pad_fn,
        )

    return (
        q_unpad,
        k_unpad,
        v_unpad,
        cu_seqlens_q,
        cu_seqlens_k,
        max_seqlen_q,
        max_seqlen_k,
        q,
        k,
        v,
        output_pad_fn,
    )


def llama_model_forward(
    self,
    input_ids: torch.LongTensor = None,
    attention_mask: Optional[torch.Tensor] = None,
    position_ids: Optional[torch.LongTensor] = None,
    past_key_values: Optional[List[torch.FloatTensor]] = None,
    inputs_embeds: Optional[torch.FloatTensor] = None,
    use_cache: Optional[bool] = None,
    output_attentions: Optional[bool] = None,
    output_hidden_states: Optional[bool] = None,
    return_dict: Optional[bool] = None,
) -> Union[Tuple, BaseModelOutputWithPast]:
    output_attentions = (
        output_attentions
        if output_attentions is not None
        else self.config.output_attentions
    )
    output_hidden_states = (
        output_hidden_states
        if output_hidden_states is not None
        else self.config.output_hidden_states
    )
    use_cache = use_cache if use_cache is not None else self.config.use_cache

    return_dict = (
        return_dict if return_dict is not None else self.config.use_return_dict
    )

    # retrieve input_ids and inputs_embeds
    if input_ids is not None and inputs_embeds is not None:
        raise ValueError(
            "You cannot specify both decoder_input_ids and decoder_inputs_embeds at the same time"
        )
    if input_ids is not None:
        batch_size, seq_length = input_ids.shape
    elif inputs_embeds is not None:
        batch_size, seq_length, _ = inputs_embeds.shape
    else:
        raise ValueError(
            "You have to specify either decoder_input_ids or decoder_inputs_embeds"
        )

    seq_length_with_past = seq_length
    past_key_values_length = 0

    if past_key_values is not None:
        past_key_values_length = past_key_values[0][0].shape[2]
        seq_length_with_past = seq_length_with_past + past_key_values_length

    cu_seqlens = None
    max_seqlen = None
    if position_ids is None:
        device = input_ids.device if input_ids is not None else inputs_embeds.device
        position_ids = torch.arange(
            past_key_values_length,
            seq_length + past_key_values_length,
            dtype=torch.long,
            device=device,
        )
        position_ids = position_ids.unsqueeze(0).view(-1, seq_length)
    else:
        position_ids = position_ids.view(-1, seq_length).long()
        cu_seqlens, max_seqlen = get_cu_seqlens_from_pos_ids(position_ids)
        cu_seqlens = cu_seqlens.squeeze()

    if inputs_embeds is None:
        inputs_embeds = self.embed_tokens(input_ids)
    # embed positions
    if attention_mask is None:
        attention_mask = torch.ones(
            (batch_size, seq_length_with_past),
            dtype=torch.bool,
            device=inputs_embeds.device,
        )
    attention_mask = (
        self._prepare_decoder_attention_mask(  # pylint: disable=protected-access
            attention_mask,
            (batch_size, seq_length),
            inputs_embeds,
            past_key_values_length,
        )
    )

    hidden_states = inputs_embeds

    if self.gradient_checkpointing and self.training:
        if use_cache:
            transformers.logger.warning_once(
                "`use_cache=True` is incompatible with gradient checkpointing. Setting `use_cache=False`..."
            )
            use_cache = False

    # decoder layers
    all_hidden_states = () if output_hidden_states else None
    all_self_attns = () if output_attentions else None
    next_decoder_cache = () if use_cache else None

    for idx, decoder_layer in enumerate(self.layers):
        if output_hidden_states:
            all_hidden_states += (hidden_states,)

        past_key_value = past_key_values[idx] if past_key_values is not None else None

        if self.gradient_checkpointing and self.training:

            def create_custom_forward(module):
                def custom_forward(*inputs):
                    # None for past_key_value
                    return module(*inputs)

                return custom_forward

            layer_outputs = torch.utils.checkpoint.checkpoint(
                create_custom_forward(decoder_layer),
                hidden_states,
                attention_mask,
                position_ids,
                None,
                output_attentions,
                None,
                cu_seqlens,
                max_seqlen,
            )
        else:
            layer_outputs = decoder_layer(
                hidden_states,
                attention_mask=attention_mask,
                position_ids=position_ids,
                past_key_value=past_key_value,
                output_attentions=output_attentions,
                use_cache=use_cache,
                cu_seqlens=cu_seqlens,
                max_seqlen=max_seqlen,
            )

        hidden_states = layer_outputs[0]

        if use_cache:
            next_decoder_cache += (layer_outputs[2 if output_attentions else 1],)

        if output_attentions:
            all_self_attns += (layer_outputs[1],)

    hidden_states = self.norm(hidden_states)

    # add hidden states from the last decoder layer
    if output_hidden_states:
        all_hidden_states += (hidden_states,)

    next_cache = next_decoder_cache if use_cache else None
    if not return_dict:
        return tuple(
            v
            for v in [hidden_states, next_cache, all_hidden_states, all_self_attns]
            if v is not None
        )
    return BaseModelOutputWithPast(
        last_hidden_state=hidden_states,
        past_key_values=next_cache,
        hidden_states=all_hidden_states,
        attentions=all_self_attns,
    )


class LlamaDecoderLayer(OriginalLlamaDecoderLayer):
    """
    patched version of LlamaDecoderLayer to pass through the precalculated cu_seqlens
    """

    def forward(
        self,
        hidden_states: torch.Tensor,
        attention_mask: Optional[torch.Tensor] = None,
        position_ids: Optional[torch.LongTensor] = None,
        past_key_value: Optional[Tuple[torch.Tensor]] = None,
        output_attentions: Optional[bool] = False,
        use_cache: Optional[bool] = False,
        cu_seqlens: Optional[torch.Tensor] = None,
        max_seqlen: Optional[torch.Tensor] = None,
    ) -> Tuple[
        torch.FloatTensor, Optional[Tuple[torch.FloatTensor, torch.FloatTensor]]
    ]:
        """
        Args:
            hidden_states (`torch.FloatTensor`): input to the layer of shape `(batch, seq_len, embed_dim)`
            attention_mask (`torch.FloatTensor`, *optional*): attention mask of size
                `(batch, 1, tgt_len, src_len)` where padding elements are indicated by very large negative values.
            output_attentions (`bool`, *optional*):
                Whether or not to return the attentions tensors of all attention layers. See `attentions` under
                returned tensors for more detail.
            use_cache (`bool`, *optional*):
                If set to `True`, `past_key_values` key value states are returned and can be used to speed up decoding
                (see `past_key_values`).
            past_key_value (`Tuple(torch.FloatTensor)`, *optional*): cached past key and value projection states
            cu_seqlens (`torch.Tensor`, *optional*) cumulative sequence len when packing
        """

        residual = hidden_states

        hidden_states = self.input_layernorm(hidden_states)

        # Self Attention
        hidden_states, self_attn_weights, present_key_value = self.self_attn(
            hidden_states=hidden_states,
            attention_mask=attention_mask,
            position_ids=position_ids,
            past_key_value=past_key_value,
            output_attentions=output_attentions,
            use_cache=use_cache,
            cu_seqlens=cu_seqlens,
            max_seqlen=max_seqlen,
        )
        hidden_states = residual + hidden_states

        # Fully Connected
        residual = hidden_states
        hidden_states = self.post_attention_layernorm(hidden_states)
        hidden_states = self.mlp(hidden_states)
        hidden_states = residual + hidden_states

        outputs = (hidden_states,)

        if output_attentions:
            outputs += (self_attn_weights,)

        if use_cache:
            outputs += (present_key_value,)

        return outputs<|MERGE_RESOLUTION|>--- conflicted
+++ resolved
@@ -57,13 +57,9 @@
             CrossEntropyLoss, inplace_backward=True
         )
     except ImportError:
-<<<<<<< HEAD
-        pass
-=======
         LOG.info(
             "optimized flash-attention CrossEntropyLoss not found (run `pip install 'git+https://github.com/Dao-AILab/flash-attention.git#egg=xentropy_cuda_lib&subdirectory=csrc/xentropy'`)"
         )
->>>>>>> 72a6fe1c
 
     try:
         from flash_attn.ops.rms_norm import RMSNorm
@@ -78,13 +74,9 @@
 
         transformers.models.llama.modeling_llama.LlamaRMSNorm = LlamaRMSNorm
     except ImportError:
-<<<<<<< HEAD
-        pass
-=======
         LOG.info(
             "optimized flash-attention RMSNorm not found (run `pip install 'git+https://github.com/Dao-AILab/flash-attention.git#egg=dropout_layer_norm&subdirectory=csrc/layer_norm'`)"
         )
->>>>>>> 72a6fe1c
 
 
 # Disable the transformation of the attention mask in LlamaModel as the flash attention

"""Module for models and model loading"""


import logging
import math
import os
import time
from pathlib import Path
from typing import TYPE_CHECKING, Optional, Tuple  # noqa: F401

import bitsandbytes as bnb
import torch
import transformers
from optimum.bettertransformer import BetterTransformer
from transformers import (  # noqa: F401
    AutoConfig,
    AutoModelForCausalLM,
    AutoTokenizer,
    BitsAndBytesConfig,
    LlamaConfig,
    PreTrainedModel,
    PreTrainedTokenizerBase,
)

from axolotl.prompt_tokenizers import LLAMA_DEFAULT_PAD_TOKEN
from axolotl.utils.bench import log_gpu_memory_usage

LOG = logging.getLogger("axolotl")

if TYPE_CHECKING:
    from peft import PeftConfig  # noqa: F401

    from axolotl.utils.dict import DictDefault  # noqa: F401


<<<<<<< HEAD
def load_tokenizer(cfg):
    use_fast = True  # this is the default
    if cfg.tokenizer_use_fast is not None:
        use_fast = cfg.tokenizer_use_fast
=======
def load_tokenizer(
    tokenizer_config,
    tokenizer_type,
    cfg,
):
    tokenizer_kwargs = {}
    use_fast = True  # this is the default
    if cfg.tokenizer_use_fast is not None:
        use_fast = cfg.tokenizer_use_fast
    if cfg.tokenizer_legacy is not None:
        # True is the default w/ https://github.com/huggingface/transformers/pull/25224
        tokenizer_kwargs["legacy"] = cfg.tokenizer_legacy
    if tokenizer_type:
        tokenizer = getattr(transformers, tokenizer_type).from_pretrained(
            tokenizer_config,
            trust_remote_code=cfg.trust_remote_code or False,
            use_fast=use_fast,
            **tokenizer_kwargs,
        )
    else:
        tokenizer = AutoTokenizer.from_pretrained(
            tokenizer_config,
            trust_remote_code=cfg.trust_remote_code or False,
            use_fast=use_fast,
            **tokenizer_kwargs,
        )
>>>>>>> 2bb0b789

    tokenizer_cls = AutoTokenizer
    if cfg.tokenizer_type:
        tokenizer_cls = getattr(transformers, cfg.tokenizer_type)

    tokenizer_config = cfg.tokenizer_config or cfg.base_model_config
    tokenizer = tokenizer_cls.from_pretrained(
        tokenizer_config,
        trust_remote_code=cfg.trust_remote_code or False,
        use_fast=use_fast,
    )

    if tokenizer.__class__.__name__ in [
        "LlamaTokenizer",
        "LlamaTokenizerFast",
    ]:
        tokenizer.pad_token = LLAMA_DEFAULT_PAD_TOKEN

    LOG.debug(f"EOS: {tokenizer.eos_token_id} / {tokenizer.eos_token}")
    LOG.debug(f"BOS: {tokenizer.bos_token_id} / {tokenizer.bos_token}")
    LOG.debug(f"PAD: {tokenizer.pad_token_id} / {tokenizer.pad_token}")
    LOG.debug(f"UNK: {tokenizer.unk_token_id} / {tokenizer.unk_token}")

    if tokenizer.__class__.__name__ == "GPTNeoXTokenizerFast":
        tokenizer.add_special_tokens({"pad_token": "[PAD]"})
        os.environ["TOKENIZERS_PARALLELISM"] = "false"

    if cfg.special_tokens:
        for k, val in cfg.special_tokens.items():
            tokenizer.add_special_tokens({k: val})
    if cfg.tokens:
        tokenizer.add_tokens(list(cfg.tokens))

    return tokenizer


def load_model(
    cfg, tokenizer
):  # type: (DictDefault, PreTrainedTokenizerBase) -> Tuple[PreTrainedModel, Optional[PeftConfig]]
    """
    Load a model for a given configuration and tokenizer.
    """
    base_model = cfg.base_model
    base_model_config = cfg.base_model_config
    model_type = cfg.model_type
    start = time.time()

    # TODO refactor as a kwarg
    load_in_8bit = cfg.load_in_8bit
    cfg.is_llama_derived_model = (
        "llama" in base_model
        or (cfg.model_type and "llama" in cfg.model_type.lower())
        or cfg.is_llama_derived_model
    )

    if cfg.is_llama_derived_model and cfg.flash_attention:
        if cfg.device not in ["mps", "cpu"] and not cfg.inference:
            from axolotl.monkeypatch.llama_attn_hijack_flash import (
                replace_llama_attn_with_flash_attn,
            )

            LOG.info("patching with flash attention")
            replace_llama_attn_with_flash_attn()
    elif cfg.is_llama_derived_model and cfg.xformers_attention:
        from axolotl.monkeypatch.llama_attn_hijack_xformers import (
            hijack_llama_attention,
        )

        LOG.info("patching with xformers attention")
        hijack_llama_attention()
    elif cfg.is_llama_derived_model and cfg.sdp_attention:
        from axolotl.monkeypatch.llama_attn_hijack_xformers import (
            hijack_llama_sdp_attention,
        )

        LOG.info("patching with sdp attention")
        hijack_llama_sdp_attention()
    elif cfg.is_llama_derived_model and cfg.landmark_attention:
        from axolotl.monkeypatch.llama_landmark_attn import (
            MEM_TOKEN,
            patch_llama_with_landmark_attn,
        )

        LOG.info("patching with landmark attention")
        patch_llama_with_landmark_attn()

        # Note: This might overwrite previous additional_special_tokens
        tokenizer.add_special_tokens({"additional_special_tokens": [MEM_TOKEN]})

    if cfg.is_llama_derived_model and cfg.xpos_rope:
        from axolotl.monkeypatch.xpos_rope_llama_monkey_patch import (
            replace_llama_rope_with_xpos_rope,
        )

        LOG.info("patching with xpos rope")
        replace_llama_rope_with_xpos_rope()

    if cfg.is_llama_derived_model and (
        cfg.max_packed_sequence_len or cfg.sample_packing
    ):
        from axolotl.monkeypatch.llama_expand_mask import hijack_expand_mask

        LOG.info("patching _expand_mask")
        hijack_expand_mask()

    if cfg.bf16 or cfg.bfloat16:
        torch_dtype = torch.bfloat16
    elif cfg.load_in_8bit or cfg.fp16 or cfg.float16:
        torch_dtype = torch.float16
    else:
        torch_dtype = torch.float32
    try:
        if cfg.gptq:
            from alpaca_lora_4bit.monkeypatch.peft_tuners_lora_monkey_patch import (
                replace_peft_model_with_int4_lora_model,
            )

            replace_peft_model_with_int4_lora_model()
    except Exception as err:
        LOG.exception(err)
        raise err

    if not cfg.gptq and (
        (cfg.adapter == "lora" and load_in_8bit)
        or (cfg.adapter == "qlora" and cfg.load_in_4bit)
    ):
        try:
            from peft import prepare_model_for_kbit_training
        except ImportError:
            # For backward compatibility
            from peft import (
                prepare_model_for_int8_training as prepare_model_for_kbit_training,
            )

    model_kwargs = {}
    if cfg.model_revision:
        model_kwargs["revision"] = cfg.model_revision
    if cfg.adapter == "qlora" and cfg.load_in_4bit:
        model_kwargs["quantization_config"] = BitsAndBytesConfig(
            load_in_4bit=True,
            llm_int8_threshold=6.0,
            llm_int8_has_fp16_weight=False,
            bnb_4bit_compute_dtype=torch_dtype,
            bnb_4bit_use_double_quant=True,
            bnb_4bit_quant_type="nf4",
        )
    try:
        if cfg.gptq and cfg.is_llama_derived_model:
            from alpaca_lora_4bit.autograd_4bit import load_llama_model_4bit_low_ram
            from huggingface_hub import snapshot_download

            try:
                snapshot_download_kwargs = {}
                if cfg.base_model_ignore_patterns:
                    snapshot_download_kwargs[
                        "ignore_patterns"
                    ] = cfg.base_model_ignore_patterns
                cache_model_path = Path(
                    snapshot_download(base_model, **snapshot_download_kwargs)
                )
                files = (
                    list(cache_model_path.glob("*.pt"))
                    + list(cache_model_path.glob("*.safetensors"))
                    + list(cache_model_path.glob("*.bin"))
                )
                if len(files) > 0:
                    model_path = str(files[0])
                else:
                    LOG.warning(
                        "unable to find a cached model file, this will likely fail..."
                    )
                    model_path = str(cache_model_path)
            except Exception:  # pylint: disable=broad-exception-caught
                model_path = cfg.base_model
            model, _ = load_llama_model_4bit_low_ram(
                base_model_config if base_model_config else base_model,
                model_path,
                device_map=cfg.device_map,
                half=cfg.fp16,
                groupsize=cfg.gptq_groupsize if cfg.gptq_groupsize else -1,
                is_v1_model=cfg.gptq_model_v1
                if cfg.gptq_model_v1 is not None
                else True,
            )
            load_in_8bit = False
        elif cfg.is_llama_derived_model and not cfg.trust_remote_code:
            from transformers import LlamaForCausalLM

            config = LlamaConfig.from_pretrained(
                base_model_config, rope_scaling=cfg.rope_scaling
            )
            model = LlamaForCausalLM.from_pretrained(
                base_model,
                config=config,
                load_in_8bit=cfg.load_in_8bit and cfg.adapter is not None,
                load_in_4bit=cfg.load_in_4bit and cfg.adapter is not None,
                torch_dtype=torch_dtype,
                **model_kwargs,
            )
        # elif model_type == "GPTNeoXForCausalLM" and cfg.flash_attention:
        #     This is a WIP, still an issue with the backward pass
        #     RuntimeError: grad can be implicitly created only for scalar outputs
        #     TODO: try config.sequence_parallel = False
        #     # https://github.com/HazyResearch/flash-attention/blob/40a25c8ee7465cf547b929cfa2937034e37bfce9/tests/models/test_gpt_neox.py#L12
        #     # https://github.com/HazyResearch/flash-attention/tree/main/training#model-components
        #     # add `**kwargs` to https://github.com/HazyResearch/flash-attention/blob/40a25c8ee7465cf547b929cfa2937034e37bfce9/flash_attn/models/gpt.py#L442
        #     from flash_attn.utils.pretrained import state_dict_from_pretrained
        #     from flash_attn.models.gpt import GPTLMHeadModel
        #     from flash_attn.models.gpt_neox import remap_state_dict_hf_gpt_neox, gpt_neox_config_to_gpt2_config
        #     from transformers import GPTNeoXConfig
        #     config = gpt_neox_config_to_gpt2_config(GPTNeoXConfig.from_pretrained(base_model))
        #     config.use_flash_attn = True
        #     config.fused_bias_fc = True
        #     config.fused_mlp = True  # GPT-NeoX-20B uses "gelu_fast"
        #     config.activation_function = "gelu_fast"
        #     config.fused_dropout_add_ln = True
        #     # config.residual_in_fp32 = True
        #
        #     model: GPTLMHeadModel = GPTLMHeadModel.from_pretrained(
        #         base_model,
        #         config,
        #         dtype=torch_dtype,
        #         device=cfg.device,
        #     )
        #     model.train() # sets to train instead of eval mode
        elif model_type and not cfg.trust_remote_code:
            model = getattr(transformers, model_type).from_pretrained(
                base_model,
                load_in_8bit=cfg.load_in_8bit and cfg.adapter is not None,
                load_in_4bit=cfg.load_in_4bit and cfg.adapter is not None,
                torch_dtype=torch_dtype,
                trust_remote_code=cfg.trust_remote_code or False,
                **model_kwargs,
            )
        else:
            config = AutoConfig.from_pretrained(
                base_model,
                trust_remote_code=cfg.trust_remote_code or False,
            )
            # Shouldn't be a problem most of the time. will obviously error if the model doesn't support this
            # when training starts
            if (
                hasattr(config, "max_seq_len")
                and config.max_seq_len
                and cfg.sequence_len > config.max_seq_len
            ):
                config.max_seq_len = cfg.sequence_len
                LOG.warning(f"increasing context length to {cfg.sequence_len}")
            elif (
                hasattr(config, "max_sequence_length")
                and config.max_sequence_length
                and cfg.sequence_len > config.max_sequence_length
            ):
                config.max_sequence_length = cfg.sequence_len
                LOG.warning(f"increasing context length to {cfg.sequence_len}")
            model = AutoModelForCausalLM.from_pretrained(
                base_model,
                config=config,
                load_in_8bit=cfg.load_in_8bit and cfg.adapter is not None,
                load_in_4bit=cfg.load_in_4bit and cfg.adapter is not None,
                torch_dtype=torch_dtype,
                trust_remote_code=cfg.trust_remote_code or False,
                **model_kwargs,
            )
    except Exception as err:  # pylint: disable=broad-exception-caught
        LOG.error(
            "Exception raised attempting to load model, retrying with AutoModelForCausalLM"
        )
        LOG.exception(err)
        model = AutoModelForCausalLM.from_pretrained(
            base_model,
            load_in_8bit=cfg.load_in_8bit and cfg.adapter is not None,
            load_in_4bit=cfg.load_in_4bit and cfg.adapter is not None,
            torch_dtype=torch_dtype,
            trust_remote_code=cfg.trust_remote_code or False,
            **model_kwargs,
        )

    embeddings_len = (
        math.ceil(len(tokenizer) / 32) * 32
        if cfg.resize_token_embeddings_to_32x
        else len(tokenizer)
    )
    model.resize_token_embeddings(embeddings_len)

    if (
        hasattr(model.config, "max_position_embeddings")
        and model.config.max_position_embeddings
        and cfg.sequence_len >= model.config.max_position_embeddings
    ):
        LOG.warning(
            f"increasing model.config.max_position_embeddings to {cfg.sequence_len}"
        )
        model.config.max_position_embeddings = cfg.sequence_len

    if model.device.type == "cuda":
        mem, _, _ = log_gpu_memory_usage(LOG, "after model load", model.device)
        cfg.stats_bag.vram_model = mem - cfg.stats_bag.vram_baseline
        cfg.stats_bag.vram_last = mem

    cfg.stats_bag.time_model = time.time() - start
    start = time.time()

    if not cfg.gptq and (
        (cfg.adapter == "lora" and load_in_8bit)
        or (cfg.adapter == "qlora" and cfg.load_in_4bit)
    ):
        LOG.info("converting PEFT model w/ prepare_model_for_kbit_training")
        model = prepare_model_for_kbit_training(
            model, use_gradient_checkpointing=cfg.gradient_checkpointing
        )

        # LlamaRMSNorm layers are in fp32 after kbit_training, so we need to
        # convert them back to fp16/bf16 for flash-attn compatibility.
        if cfg.flash_attention and cfg.is_llama_derived_model:
            for name, module in model.named_modules():
                if "norm" in name:
                    module.to(torch_dtype)
                if "lm_head" in name or "embed_tokens" in name:
                    if hasattr(module, "weight"):
                        module.to(torch_dtype)

    model, lora_config = load_adapter(model, cfg, cfg.adapter)

    if cfg.ddp and not load_in_8bit:
        model.to(f"cuda:{cfg.local_rank}")

    if cfg.gptq:
        # Scales to half
        LOG.info("Fitting 4bit scales and zeros to half")
        for _, module in model.named_modules():
            if "Autograd4bitQuantLinear" in str(type(module)) or "Linear4bitLt" in str(
                type(module)
            ):
                if hasattr(module, "is_v1_model") and module.is_v1_model:
                    module.zeros = module.zeros.half()
                module.scales = module.scales.half()
                module.bias = module.bias.half()

    if (
        torch.cuda.device_count() > 1
        and int(os.getenv("WORLD_SIZE", "1")) > 1
        and (cfg.gptq or cfg.load_in_4bit)
    ):
        # llama is PROBABLY model parallelizable, but the default isn't that it is
        # so let's only set it for the 4bit, see
        # https://github.com/johnsmith0031/alpaca_lora_4bit/blob/08b3fca4a4a9e0d3945be1bab4529f100a428636/finetune.py#L130-L133
        setattr(model, "is_parallelizable", True)
        setattr(model, "model_parallel", True)

    requires_grad = []
    for name, param in model.named_parameters(recurse=True):
        if param.requires_grad:
            requires_grad.append(f"{name}: {param.requires_grad}")
    if len(requires_grad) == 0:
        LOG.warning("there are no parameters that require gradient updates")
    model.config.use_cache = False

    if cfg.flash_optimum:
        model = BetterTransformer.transform(model)

    if cfg.adapter is not None:
        mem, _, _ = log_gpu_memory_usage(LOG, "after adapters", model.device)
        cfg.stats_bag.vram_adapter = mem - cfg.stats_bag.vram_last
        cfg.stats_bag.vram_last = mem
        cfg.stats_bag.time_adapter = time.time() - start

    # TODO resume_from_checkpoint handling
    return model, lora_config


def load_adapter(model, cfg, adapter):
    # type: (PreTrainedModel, DictDefault, Optional[str]) -> Tuple[PreTrainedModel, Optional[PeftConfig]]

    if adapter is None:
        return model, None
    if hasattr(model, "enable_input_require_grads"):
        model.enable_input_require_grads()
    if adapter in ["lora", "qlora"]:
        return load_lora(model, cfg)
    if adapter == "llama-adapter":
        return load_llama_adapter(model, cfg)

    raise NotImplementedError(f"{adapter} peft adapter not available")


def load_llama_adapter(model, cfg):
    # type: (PreTrainedModel, DictDefault) -> Tuple[PreTrainedModel, Optional[PeftConfig]]
    from peft import AdaptionPromptConfig, PeftModel, get_peft_model

    peft_config = AdaptionPromptConfig(
        adapter_layers=cfg.peft_adapter.layers,  # layers (L)
        adapter_len=cfg.peft_adapter.len,  # prompt length (K)
        task_type="CAUSAL_LM",
    )

    if cfg.lora_model_dir:
        LOG.info("Loading pretained LORA")
        model = PeftModel.from_pretrained(
            model,
            cfg.lora_model_dir,
            torch_dtype=torch.float16,
        )
    else:
        model = get_peft_model(model, peft_config)

    model.print_trainable_parameters()

    return model, peft_config


def find_all_linear_names(bits, model):
    cls = (
        bnb.nn.Linear4bit
        if bits == 4
        else (bnb.nn.Linear8bitLt if bits == 8 else torch.nn.Linear)
    )
    lora_module_names = set()
    for name, module in model.named_modules():
        if isinstance(module, cls):
            names = name.split(".")
            lora_module_names.add(names[0] if len(names) == 1 else names[-1])

    if "lm_head" in lora_module_names:  # needed for 16-bit
        lora_module_names.remove("lm_head")

    return list(lora_module_names)


def load_lora(model, cfg):
    # type: (PreTrainedModel, DictDefault) -> Tuple[PreTrainedModel, Optional[PeftConfig]]

    from peft import LoraConfig, PeftModel, get_peft_model

    lora_target_modules = list(cfg.lora_target_modules or [])

    if cfg.lora_target_linear:
        bits = None
        if cfg.load_in_4bit:
            bits = 4
        elif cfg.load_in_8bit:
            bits = 8

        linear_names = find_all_linear_names(bits, model)
        LOG.info(f"found linear modules: {repr(linear_names)}")
        lora_target_modules = list(set(lora_target_modules + linear_names))

    lora_config = LoraConfig(
        r=cfg.lora_r,
        lora_alpha=cfg.lora_alpha,
        target_modules=lora_target_modules,
        lora_dropout=cfg.lora_dropout,
        fan_in_fan_out=cfg.lora_fan_in_fan_out,
        modules_to_save=cfg.lora_modules_to_save if cfg.lora_modules_to_save else None,
        bias="none",
        task_type="CAUSAL_LM",
    )

    if cfg.lora_model_dir:
        model = PeftModel.from_pretrained(
            model,
            cfg.lora_model_dir,
            is_trainable=not cfg.inference,
        )
    else:
        model = get_peft_model(model, lora_config)

    model.print_trainable_parameters()

    return model, lora_config<|MERGE_RESOLUTION|>--- conflicted
+++ resolved
@@ -33,39 +33,15 @@
     from axolotl.utils.dict import DictDefault  # noqa: F401
 
 
-<<<<<<< HEAD
 def load_tokenizer(cfg):
-    use_fast = True  # this is the default
-    if cfg.tokenizer_use_fast is not None:
-        use_fast = cfg.tokenizer_use_fast
-=======
-def load_tokenizer(
-    tokenizer_config,
-    tokenizer_type,
-    cfg,
-):
     tokenizer_kwargs = {}
     use_fast = True  # this is the default
+
     if cfg.tokenizer_use_fast is not None:
         use_fast = cfg.tokenizer_use_fast
     if cfg.tokenizer_legacy is not None:
         # True is the default w/ https://github.com/huggingface/transformers/pull/25224
         tokenizer_kwargs["legacy"] = cfg.tokenizer_legacy
-    if tokenizer_type:
-        tokenizer = getattr(transformers, tokenizer_type).from_pretrained(
-            tokenizer_config,
-            trust_remote_code=cfg.trust_remote_code or False,
-            use_fast=use_fast,
-            **tokenizer_kwargs,
-        )
-    else:
-        tokenizer = AutoTokenizer.from_pretrained(
-            tokenizer_config,
-            trust_remote_code=cfg.trust_remote_code or False,
-            use_fast=use_fast,
-            **tokenizer_kwargs,
-        )
->>>>>>> 2bb0b789
 
     tokenizer_cls = AutoTokenizer
     if cfg.tokenizer_type:
@@ -76,6 +52,7 @@
         tokenizer_config,
         trust_remote_code=cfg.trust_remote_code or False,
         use_fast=use_fast,
+        **tokenizer_kwargs,
     )
 
     if tokenizer.__class__.__name__ in [
